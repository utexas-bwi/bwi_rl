--- conflicted
+++ resolved
@@ -3,13 +3,8 @@
 import subprocess, os
 from setupCondor import run as setupCondor
 
-<<<<<<< HEAD
 def main(numTestingTrials,numTrainingTrials,runTrueModel):
-  with open('data/aamas11students.txt','r') as f:
-=======
-def main(numTestingTrials,numTrainingTrials):
   with open('data/students.txt','r') as f:
->>>>>>> ab0ca5c6
     students = set(f.read().split())
 
   with open('configs/student_compare.json','r') as f:

--- conflicted
+++ resolved
@@ -13,7 +13,7 @@
 
 const float PredatorSurroundWithPenalties::penaltyAmount = 0.7;
 const unsigned int PredatorSurroundWithPenalties::violationHistorySize = 10;
-const unsigned int PredatorSurroundWithPenalties::penaltyViolations = 3;
+const int PredatorSurroundWithPenalties::penaltyViolations = 3;
 
 PredatorSurroundWithPenalties::PredatorSurroundWithPenalties(boost::shared_ptr<RNG> rng, const Point2D &dims, bool outputPenaltyMode):
   PredatorSurround(rng,dims),
@@ -97,11 +97,7 @@
   for (unsigned int i = 0; i < violationHistory.size(); i++)
     numViolations += violationHistory[i];
   //std::cout << "NUM VIOLATIONS: " << numViolations << std::endl;
-<<<<<<< HEAD
-  if (numViolations >= (int)penaltyViolations)
-=======
-  if (numViolations >= 2) {
->>>>>>> 2f09ce78
+  if (numViolations >= penaltyViolations) {
     penaltyOn = true;
   } else {
     penaltyOn = false;
